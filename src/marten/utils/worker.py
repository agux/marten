--- conflicted
+++ resolved
@@ -97,22 +97,16 @@
                 "MKL_NUM_THREADS: %s\n"
                 "OPENBLAS_NUM_THREADS: %s\n"
                 "NUMEXPR_NUM_THREADS: %s\n"
-<<<<<<< HEAD
-                "VECLIB_MAXIMUM_THREADS: %s\n"
-=======
+                "VECLIB_MAXIMUM_THREADS: %s\n\n"
                 "torch.__config__.parallel_info():\n%s\n"
->>>>>>> 63621f54
             ),
             os.getenv("MALLOC_TRIM_THRESHOLD_"),
             os.getenv("OMP_NUM_THREADS"),
             os.getenv("MKL_NUM_THREADS"),
             os.getenv("OPENBLAS_NUM_THREADS"),
             os.getenv("NUMEXPR_NUM_THREADS"),
-<<<<<<< HEAD
             os.getenv("VECLIB_MAXIMUM_THREADS"),
-=======
             torch.__config__.parallel_info(),
->>>>>>> 63621f54
         )
 
 
